CMAKE_MINIMUM_REQUIRED ( VERSION 2.8 )

PROJECT ( PBRT-V3 )

ENABLE_TESTING()

if(NOT CMAKE_BUILD_TYPE AND NOT CMAKE_CONFIGURATION_TYPES)
  message(STATUS "Setting build type to 'Release' as none was specified.")
  set(CMAKE_BUILD_TYPE Release CACHE STRING "Choose the type of build." FORCE)
  set_property(CACHE CMAKE_BUILD_TYPE PROPERTY STRINGS "Debug" "Release"
    "MinSizeRel" "RelWithDebInfo")
endif()

IF(CMAKE_COMPILER_IS_GNUCXX OR CMAKE_CXX_COMPILER_ID STREQUAL "Clang")
  SET(CMAKE_CXX_FLAGS "${CMAKE_CXX_FLAGS} -std=c++11 -Wno-deprecated-register")
ELSEIF(CMAKE_CXX_COMPILER_ID STREQUAL "Intel")
  SET(CMAKE_CXX_FLAGS "${CMAKE_CXX_FLAGS} -std=c++11")

  FIND_PROGRAM(XIAR xiar)
  IF(XIAR)
    SET(CMAKE_AR "${XIAR}")
  ENDIF(XIAR)
  MARK_AS_ADVANCED(XIAR)

  FIND_PROGRAM(XILD xild)
  IF(XILD)
    SET(CMAKE_LINKER "${XILD}")
  ENDIF(XILD)
  MARK_AS_ADVANCED(XILD)

  # ICC will default to -fp-model fast=1, which performs value-unsafe optimizations which will
  # cause pbrt_test to fail. For safety, -fp-model precise is explicitly set here by default.
  set(FP_MODEL "precise" CACHE STRING "The floating point model to compile with.")
  set_property(CACHE FP_MODEL PROPERTY STRINGS "precise" "fast=1" "fast=2")

  SET(CMAKE_CXX_FLAGS "${CMAKE_CXX_FLAGS} -fp-model ${FP_MODEL}")
ENDIF()

IF(MSVC)
  ADD_DEFINITIONS (/D _CRT_SECURE_NO_WARNINGS)
  ADD_DEFINITIONS (/D YY_NO_UNISTD_H)
ENDIF()

<<<<<<< HEAD
FIND_PACKAGE ( Threads )
=======
IF(CMAKE_BUILD_TYPE MATCHES RELEASE)
  ADD_DEFINITIONS (-DNDEBUG)
ENDIF()
>>>>>>> 04847197

# Optionally use Bison and Flex to regenerate parser files
# Use pregenerated files otherwise (may be outdated)
FIND_PACKAGE ( BISON )
FIND_PACKAGE ( FLEX )
IF(BISON_FOUND AND FLEX_FOUND)
  SET(BisonOutput ${CMAKE_BINARY_DIR}/pbrtparse.cpp)
  ADD_CUSTOM_COMMAND(
    OUTPUT ${BisonOutput} ${CMAKE_BINARY_DIR}/pbrtparse.hh ${CMAKE_SOURCE_DIR}/src/core/pbrtparse.yy
    COMMAND ${BISON_EXECUTABLE} -d -v -t
            --output=${BisonOutput}
            ${CMAKE_SOURCE_DIR}/src/core/pbrtparse.yy
    COMMAND bash -c "if [[ -e ${CMAKE_BINARY_DIR}/pbrtparse.hpp ]]\; then /bin/mv ${CMAKE_BINARY_DIR}/pbrtparse.hpp ${CMAKE_BINARY_DIR}/pbrtparse.hh\; fi"
    COMMENT "Generating pbrtparse.cpp and pbrtparse.hh"
  )

  SET(FlexOutput ${CMAKE_BINARY_DIR}/pbrtlex.cpp)
  ADD_CUSTOM_COMMAND(
    OUTPUT ${FlexOutput}
    DEPENDS ${CMAKE_BINARY_DIR}/pbrtparse.hh ${CMAKE_SOURCE_DIR}/src/core/pbrtlex.ll
    COMMAND ${FLEX_EXECUTABLE}
            -o${FlexOutput}
            ${CMAKE_SOURCE_DIR}/src/core/pbrtlex.ll
    COMMENT "Generating pbrtlex.cpp"
  )

  SET ( PBRT_YACC_LEX_SOURCE
    ${BisonOutput}
    ${FlexOutput}
    )
ELSE()
  SET ( PBRT_YACC_LEX_SOURCE
    src/core/pbrtlex.cpp
    src/core/pbrtparse.cpp
    )
ENDIF()

SET ( PBRT_CORE_SOURCE
  src/core/api.cpp
  src/core/bssrdf.cpp
  src/core/camera.cpp
  src/core/efloat.cpp
  src/core/error.cpp
  src/core/fileutil.cpp
  src/core/film.cpp
  src/core/filter.cpp
  src/core/floatfile.cpp
  src/core/geometry.cpp
  src/core/imageio.cpp
  src/core/integrator.cpp
  src/core/interaction.cpp
  src/core/interpolation.cpp
  src/core/light.cpp
  src/core/lowdiscrepancy.cpp
  src/core/material.cpp
  src/core/medium.cpp
  src/core/memory.cpp
  src/core/microfacet.cpp
  src/core/parallel.cpp
  src/core/paramset.cpp
  src/core/parser.cpp
  src/core/primitive.cpp
  src/core/progressreporter.cpp
  src/core/quaternion.cpp
  src/core/reflection.cpp
  src/core/sampler.cpp
  src/core/sampling.cpp
  src/core/scene.cpp
  src/core/shape.cpp
  src/core/sobolmatrices.cpp
  src/core/spectrum.cpp
  src/core/stats.cpp
  src/core/texture.cpp
  src/core/transform.cpp
  )

SET ( PBRT_CORE_HEADERS
  src/core/api.h
  src/core/bssrdf.h
  src/core/camera.h
  src/core/efloat.h
  src/core/error.h
  src/core/fileutil.h
  src/core/film.h
  src/core/filter.h
  src/core/floatfile.h
  src/core/geometry.h
  src/core/imageio.h
  src/core/integrator.h
  src/core/interaction.h
  src/core/interpolation.h
  src/core/light.h
  src/core/lowdiscrepancy.h
  src/core/material.h
  src/core/medium.h
  src/core/memory.h
  src/core/microfacet.h
  src/core/mipmap.h
  src/core/parallel.h
  src/core/paramset.h
  src/core/parser.h
  src/core/pbrt.h
  src/core/primitive.h
  src/core/progressreporter.h
  src/core/quaternion.h
  src/core/reflection.h
  src/core/rng.h
  src/core/sampler.h
  src/core/sampling.h
  src/core/scene.h
  src/core/shape.h
  src/core/sobolmatrices.h
  src/core/spectrum.h
  src/core/stats.h
  src/core/stdafx.h
  src/core/texture.h
  src/core/transform.h
  )

FILE ( GLOB PBRT_SOURCE
  src/ext/*.cpp
  src/accelerators/*.cpp
  src/cameras/*.cpp
  src/filters/*.cpp
  src/integrators/*.cpp
  src/lights/*.cpp
  src/materials/*.cpp
  src/samplers/*.cpp
  src/shapes/*.cpp
  src/textures/*.cpp
  src/media/*.cpp
  )

INCLUDE_DIRECTORIES ( src )
INCLUDE_DIRECTORIES ( src/core )

ADD_LIBRARY ( pbrt STATIC
  ${PBRT_YACC_LEX_SOURCE}
  ${PBRT_CORE_SOURCE}
  ${PBRT_CORE_HEADERS}
  ${PBRT_SOURCE}
  )

FIND_PACKAGE ( Threads )

# Main renderer
ADD_EXECUTABLE ( pbrt_exe
  src/main/pbrt.cpp
  )

SET_TARGET_PROPERTIES ( pbrt_exe
  PROPERTIES
  OUTPUT_NAME pbrt
  )

TARGET_LINK_LIBRARIES ( pbrt_exe
  pbrt
  ${CMAKE_THREAD_LIBS_INIT}
  )

# Tools
ADD_EXECUTABLE ( bsdftest
  src/tools/bsdftest.cpp
  )

ADD_EXECUTABLE ( chi2test
  src/tools/chi2test.cpp
  )

ADD_EXECUTABLE ( exrdiff
  src/tools/exrdiff.cpp
  )

ADD_EXECUTABLE ( exravg
  src/tools/exravg.cpp
  )

ADD_EXECUTABLE ( hdrtoldr
  src/tools/hdrtoldr.cpp
  )

ADD_EXECUTABLE ( obj2pbrt
  src/tools/obj2pbrt.cpp
  )

TARGET_LINK_LIBRARIES ( bsdftest
  pbrt
  ${CMAKE_THREAD_LIBS_INIT}
  )

TARGET_LINK_LIBRARIES ( chi2test
  pbrt
  ${CMAKE_THREAD_LIBS_INIT}
  )

TARGET_LINK_LIBRARIES ( exrdiff
  pbrt
  ${CMAKE_THREAD_LIBS_INIT}
  )

TARGET_LINK_LIBRARIES ( exravg
  pbrt
  ${CMAKE_THREAD_LIBS_INIT}
  )

TARGET_LINK_LIBRARIES ( hdrtoldr
  pbrt
  ${CMAKE_THREAD_LIBS_INIT}
  )

TARGET_LINK_LIBRARIES ( obj2pbrt
  pbrt
  ${CMAKE_THREAD_LIBS_INIT}
  )

# Unit test

FILE ( GLOB PBRT_TEST_SOURCE
  src/tests/*.cpp
  src/tests/gtest/*.cc
  )

ADD_EXECUTABLE ( pbrt_test
  ${PBRT_TEST_SOURCE}
  )

TARGET_LINK_LIBRARIES ( pbrt_test
  pbrt
  ${CMAKE_THREAD_LIBS_INIT}
  )

ADD_TEST ( pbrt_unit_test
  pbrt_test
  )

# Installation

INSTALL ( TARGETS
  pbrt_exe
  bsdftest
  chi2test
  exrdiff
  hdrtoldr
  obj2pbrt
  DESTINATION
  bin
  )

INSTALL ( TARGETS
  pbrt
  DESTINATION
  lib
  )<|MERGE_RESOLUTION|>--- conflicted
+++ resolved
@@ -41,13 +41,11 @@
   ADD_DEFINITIONS (/D YY_NO_UNISTD_H)
 ENDIF()
 
-<<<<<<< HEAD
 FIND_PACKAGE ( Threads )
-=======
+
 IF(CMAKE_BUILD_TYPE MATCHES RELEASE)
   ADD_DEFINITIONS (-DNDEBUG)
 ENDIF()
->>>>>>> 04847197
 
 # Optionally use Bison and Flex to regenerate parser files
 # Use pregenerated files otherwise (may be outdated)
